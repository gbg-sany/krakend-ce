--- conflicted
+++ resolved
@@ -202,16 +202,10 @@
 	github.com/santhosh-tekuri/jsonschema/v5 v5.0.0 // indirect
 	github.com/shopspring/decimal v1.3.1 // indirect
 	github.com/sony/gobreaker v0.5.0 // indirect
-<<<<<<< HEAD
-	github.com/spf13/afero v1.9.2 // indirect
-	github.com/spf13/cast v1.5.1 // indirect
-	github.com/spf13/jwalterweatherman v1.0.0 // indirect
-=======
 	github.com/spf13/afero v1.11.0 // indirect
 	github.com/spf13/cast v1.6.0 // indirect
 	github.com/spf13/cobra v1.8.0 // indirect
 	github.com/spf13/jwalterweatherman v1.1.0 // indirect
->>>>>>> 1dd0e784
 	github.com/spf13/pflag v1.0.5 // indirect
 	github.com/spf13/viper v1.12.0 // indirect
 	github.com/stoewer/go-strcase v1.2.0 // indirect
